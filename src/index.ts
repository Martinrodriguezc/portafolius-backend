--- conflicted
+++ resolved
@@ -4,21 +4,14 @@
 import helmet from "helmet";
 import rateLimit from "express-rate-limit";
 import { pool } from "./config/db";
-<<<<<<< HEAD
-import userRouter from "./routes/authRoutes";
 import uploadRouter from "./routes/videoRoutes";
 import studyRouter from "./routes/studyRoutes";
-import { config } from "./config";
-import logger from "./config/logger";
-import { Request, Response } from "express";
-=======
 import authRouter from "./routes/authRoutes";
 import userRouter from "./routes/userRoutes";
 import { config } from "./config";
 import logger from "./config/logger";
 import { Request, Response } from 'express';
 import { initializeDatabase } from "./db/initDb";
->>>>>>> 43ff978b
 
 dotenv.config();
 
@@ -75,22 +68,12 @@
 
 const startServer = async () => {
   try {
-<<<<<<< HEAD
-    await pool.query("SELECT NOW()");
-    logger.info("Conexión a PostgreSQL establecida");
-
-=======
     await initializeDatabase();
->>>>>>> 43ff978b
     app.listen(PORT, () => {
       logger.info(`Servidor corriendo en el puerto ${PORT}`);
     });
   } catch (error) {
-<<<<<<< HEAD
-    logger.error("Error al conectar con PostgreSQL:", error);
-=======
     logger.error('Error al iniciar el servidor:', error);
->>>>>>> 43ff978b
     process.exit(1);
   }
 };
