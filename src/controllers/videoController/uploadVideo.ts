--- conflicted
+++ resolved
@@ -9,12 +9,7 @@
   req: Request,
   res: Response
 ): Promise<void> => {
-<<<<<<< HEAD
-  const { fileName, contentType, studyId, sizeBytes } = req.body;
-  const userId = 100;
-=======
   const { fileName, contentType, studyId, sizeBytes, userId } = req.body;
->>>>>>> baaa63ee
 
   const key = `users/${userId}/${Date.now()}_${fileName}`;
 
