--- conflicted
+++ resolved
@@ -3,8 +3,5 @@
 export { updateUser } from './updateUser';
 export { deleteUser } from './deleteUserById';
 export { createUserByAdmin } from './createUserByAdmin';
-<<<<<<< HEAD
 export { changePassword } from './changePassword';
-=======
-export { updateUserByAdmin } from './updateUserByAdmin';
->>>>>>> d9e8c62c
+export { updateUserByAdmin } from './updateUserByAdmin';