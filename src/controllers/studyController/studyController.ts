import { Request, Response } from "express";
import { pool } from "../../config/db";

export const getStudentStudies = async (
  req: Request,
  res: Response
): Promise<void> => {
  const rawId = req.params.userId;
  const studentId = Number(rawId);
  if (isNaN(studentId)) {
    res.status(400).json({ msg: "ID de estudiante inválido" });
    return;
  }

  try {
<<<<<<< HEAD
    const result = await pool.query(
      `SELECT 
        s.id,
        s.title,
        s.protocol,
        s.status,
        s.created_at,
        EXISTS (
          SELECT 1 FROM evaluation_form ef WHERE ef.study_id = s.id
        ) AS has_evaluation,
        (
          SELECT ef.score 
          FROM evaluation_form ef 
          WHERE ef.study_id = s.id 
          ORDER BY ef.submitted_at DESC 
          LIMIT 1
        ) AS score
      FROM study s
      WHERE s.student_id = $1
      ORDER BY s.created_at DESC`,
      [userId]
=======
    const result = await pool.query<{
      id: number;
      title: string;
      protocol: string | null;
      status: string;
      created_at: Date;
    }>(
      `SELECT 
         id, 
         title, 
         protocol, 
         status, 
         created_at
       FROM study
       WHERE student_id = $1
       ORDER BY created_at DESC`,
      [studentId]
>>>>>>> baaa63ee
    );

    res.json({ studies: result.rows });
  } catch (error) {
    console.error("Error al obtener estudios del usuario:", error);
    res
      .status(500)
      .json({ msg: "Error al obtener estudios del usuario" });
  }
};<|MERGE_RESOLUTION|>--- conflicted
+++ resolved
@@ -13,7 +13,6 @@
   }
 
   try {
-<<<<<<< HEAD
     const result = await pool.query(
       `SELECT 
         s.id,
@@ -35,25 +34,6 @@
       WHERE s.student_id = $1
       ORDER BY s.created_at DESC`,
       [userId]
-=======
-    const result = await pool.query<{
-      id: number;
-      title: string;
-      protocol: string | null;
-      status: string;
-      created_at: Date;
-    }>(
-      `SELECT 
-         id, 
-         title, 
-         protocol, 
-         status, 
-         created_at
-       FROM study
-       WHERE student_id = $1
-       ORDER BY created_at DESC`,
-      [studentId]
->>>>>>> baaa63ee
     );
 
     res.json({ studies: result.rows });
