--- conflicted
+++ resolved
@@ -138,9 +138,7 @@
         PRIMARY KEY (clip_id, tag_id)
       );
     `);
-<<<<<<< HEAD
-    // ← añade justo antes del logger.info final
-// Crear tabla de materiales de estudio
+
 await pool.query(`
   CREATE TABLE IF NOT EXISTS material (
     id           SERIAL PRIMARY KEY,
@@ -160,10 +158,6 @@
 `);
 
     logger.info("Base de datos inicializada correctamente");
-=======
-    logger.info("Base de datos inicializada");  
-    await seedTagHierarchy();
->>>>>>> 37f8d370
   } catch (error) {
     logger.error("Error al inicializar la base de datos", { error });
     throw error;
