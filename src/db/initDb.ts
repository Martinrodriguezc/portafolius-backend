--- conflicted
+++ resolved
@@ -262,19 +262,6 @@
       ADD COLUMN IF NOT EXISTS comment TEXT;
     `);
 
-<<<<<<< HEAD
-    // Tabla para diagnósticos de video por estudiantes
-    await pool.query(`
-      CREATE TABLE IF NOT EXISTS video_diagnosis (
-        id SERIAL PRIMARY KEY,
-        video_id INTEGER NOT NULL REFERENCES video_clip(id),
-        student_id INTEGER NOT NULL REFERENCES users(id),
-        diagnosis TEXT NOT NULL,
-        created_at TIMESTAMP WITH TIME ZONE DEFAULT CURRENT_TIMESTAMP,
-        UNIQUE(video_id, student_id)
-      );
-    `);
-=======
     // Tablas para protocolos dinámicos
     await pool.query(`
       CREATE TABLE IF NOT EXISTS protocol_window (
@@ -374,7 +361,6 @@
       created_at                 TIMESTAMPTZ NOT NULL DEFAULT CURRENT_TIMESTAMP
     );
   `);
->>>>>>> 573a4bca
 
     logger.info("Base de datos inicializada correctamente");
     try {
